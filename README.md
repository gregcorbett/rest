# rest
Experimental REST API for APEL

# Setup

1. Install python, pip, apache, apache modules and IGTF trust bundle
    ```
    yum install python-pip python-devel httpd httpd-devel mod_ssl mod_wsgi ca-policy-egi-core
    ```
    
<<<<<<< HEAD
2. Upgrade pip and setuptools
    
=======
2. upgrade pip and setuptools
>>>>>>> 32cb9f7a
    ```
    pip install pip --upgrade
    pip install setuptools --upgrade
    ```
<<<<<<< HEAD
    
3. Install requirements.txt

4. Run `python manage.py runserver 0.0.0.0:8080`
=======
3. install requirements.txt

4. Clone the repo to `/var/www/html`


5. Create a new, self signed, certificate
    ```
    openssl req -x509 -nodes -days 365 -newkey rsa:2048 -keyout /etc/httpd/ssl/apache.key -out /etc/httpd/ssl/apache.crt
    ```
6. Open up the SSL config file: `vim /etc/httpd/conf.d/ssl.conf`

7. Find the section that begins with `<VirtualHost _default_:443>` and edit the following lines
    ```
    SSLEngine on
    SSLCertificateFile /etc/httpd/ssl/apache.crt
    SSLCertificateKeyFile /etc/httpd/ssl/apache.key
    SSLCACertificatePath /etc/grid-security/certificates
    SSLVerifyClient require
    SSLVerifyDepth  10
    ```

8. Open up the httpd config file: `vim /etc/httpd/conf/httpd.conf`

9. Find the section that begins with "# Redirect allows you" and add
    ```
    RewriteEngine On # enable http -> https redirects
    RewriteCond %{HTTPS} off
    RewriteRule (.*) https://%{HTTP_HOST}%{REQUEST_URI}
    ```

10. At the bottom of `httpd.conf`, add:
    ```
    <Directory /var/www/html/apel_rest>
    <Files wsgi.py>
    Allow from all
    </Files>
    </Directory>

    WSGISocketPrefix /var/run/wsgi
    WSGIDaemonProcess apel_rest python-path=/var/www/html:/usr/lib/python2.6/site-packages
    WSGIProcessGroup apel_rest
    WSGIScriptAlias / /var/www/html/apel_rest/wsgi.py
    
    Alias /static "/usr/lib/python2.6/site-packages/rest_framework/static"
    <Directory "/usr/lib/python2.6/site-packages/rest_framework/static">
    Allow from all
    </Directory>
    ```
    
11. Run `python manage.py collectstatic`

12. Start Apache with `service httpd start`
>>>>>>> 32cb9f7a

13. Navigate a web browser to "https://<hostname>/index/"<|MERGE_RESOLUTION|>--- conflicted
+++ resolved
@@ -1,4 +1,4 @@
-# rest
+# REST
 Experimental REST API for APEL
 
 # Setup
@@ -8,26 +8,17 @@
     yum install python-pip python-devel httpd httpd-devel mod_ssl mod_wsgi ca-policy-egi-core
     ```
     
-<<<<<<< HEAD
 2. Upgrade pip and setuptools
-    
-=======
-2. upgrade pip and setuptools
->>>>>>> 32cb9f7a
     ```
     pip install pip --upgrade
     pip install setuptools --upgrade
     ```
-<<<<<<< HEAD
     
 3. Install requirements.txt
 
 4. Run `python manage.py runserver 0.0.0.0:8080`
-=======
-3. install requirements.txt
 
 4. Clone the repo to `/var/www/html`
-
 
 5. Create a new, self signed, certificate
     ```
@@ -76,6 +67,5 @@
 11. Run `python manage.py collectstatic`
 
 12. Start Apache with `service httpd start`
->>>>>>> 32cb9f7a
 
 13. Navigate a web browser to "https://<hostname>/index/"