--- conflicted
+++ resolved
@@ -9,17 +9,8 @@
     - python: "3.4"
   fast_finish: true
 
-<<<<<<< HEAD
-# use the mysql service
-services:
-  - mysql
-
-# Route build to container-based infrastructure
-sudo: false
-=======
 # Route build to container-based infrastructu
 sudo: required
->>>>>>> 5e1c4963
 # Cache the dependencies installed by pip
 cache: pip
 
@@ -28,19 +19,12 @@
 # Commands that prepare things for the test
 # install apel using experimental setup up script
 before_script:
-<<<<<<< HEAD
-  # create an empty mysql database
-  - mysql -u root -e "create database apel_rest"
-  - mysql -u root apel_rest < schemas/cloud.sql
-  - export PYTHONPATH=$PYTHONPATH:`pwd -P`
-=======
   - wget https://github.com/gregcorbett/apel/archive/apel-setup-script.zip
   - unzip apel-setup-script.zip
   - cd apel-apel-setup-script
   - sudo python setup.py install
   - cp /usr/local/lib/python2.7/dist-packages/apel-1.5.1-py2.7.egg /home/travis/virtualenv/python2.6.9/lib/python2.6/site-packages/apel-1.5.1-py2.6.egg
   - export PYTHONPATH=$PYTHONPATH:`pwd -P`:/home/travis/virtualenv/python2.6.9/lib/python2.6:/home/travis/virtualenv/python2.6.9/lib/python2.6/site-packages
->>>>>>> 5e1c4963
 
 # Command to run tests
 script: coverage run --source='.' manage.py test
